--- conflicted
+++ resolved
@@ -84,13 +84,8 @@
         if (null == pullResult || pullResult.getMsgFoundList().isEmpty()) {
             return;
         }
-<<<<<<< HEAD
-        pullResult.getMsgFoundList().stream().forEach(
-            msg -> System.out.printf("Topic is:%s, msgId is:%s%n" , msg.getTopic(), msg.getMsgId()));
-=======
         pullResult.getMsgFoundList().forEach(
             msg -> System.out.printf("Topic is:%s, msgId is:%s%n", msg.getTopic(), msg.getMsgId()));
->>>>>>> b136f9bb
     }
 
     private static void putMessageQueueOffset(MessageQueue mq, long offset) {
