--- conflicted
+++ resolved
@@ -23,9 +23,12 @@
 import com.alibaba.rocketmq.common.message.Message;
 import com.alibaba.rocketmq.remoting.common.RemotingHelper;
 
+import java.io.UnsupportedEncodingException;
+import com.alibaba.rocketmq.remoting.common.RemotingHelper;
+
 
 public class AsyncProducer {
-    public static void main(String[] args) throws MQClientException, InterruptedException {
+    public static void main(String[] args) throws MQClientException, InterruptedException, UnsupportedEncodingException {
 
         DefaultMQProducer producer = new DefaultMQProducer("Jodie_Daily_test");
 
@@ -34,21 +37,11 @@
 
         for (int i = 0; i < 10000000; i++) {
             try {
-<<<<<<< HEAD
-                {
-                    Message msg = new Message("Jodie_topic_1023",// topic
-                            "TagA",// tag
-                            "OrderID188",// key
-                            ("Hello MetaQ").getBytes(RemotingHelper.DEFAULT_CHARSET));// body
-                    producer.send(msg, createCallBack());
-                }
-
-=======
                 final int index = i;
                 Message msg = new Message("Jodie_topic_1023",// topic
                         "TagA",// tag
                         "OrderID188",// key
-                        ("Hello MetaQ").getBytes());// body
+                        ("Hello MetaQ").getBytes(RemotingHelper.DEFAULT_CHARSET));// body
                 producer.send(msg, new SendCallback() {
                     @Override
                     public void onSuccess(SendResult sendResult) {
@@ -61,7 +54,6 @@
                         e.printStackTrace();
                     }
                 });
->>>>>>> 5deae29b
             } catch (Exception e) {
                 e.printStackTrace();
             }
