--- conflicted
+++ resolved
@@ -14,6 +14,12 @@
  * limitations under the License.
  */
 package com.alibaba.rocketmq.broker.processor;
+
+import io.netty.channel.Channel;
+import io.netty.channel.ChannelFuture;
+import io.netty.channel.ChannelFutureListener;
+import io.netty.channel.ChannelHandlerContext;
+import io.netty.channel.FileRegion;
 
 import org.slf4j.Logger;
 import org.slf4j.LoggerFactory;
@@ -41,7 +47,6 @@
 import com.alibaba.rocketmq.remoting.protocol.RemotingCommand;
 import com.alibaba.rocketmq.store.GetMessageResult;
 import com.alibaba.rocketmq.store.config.BrokerRole;
-import io.netty.channel.*;
 
 
 /**
@@ -194,13 +199,8 @@
         if (hasSubscriptionFlag) {
             try {
                 subscriptionData =
-<<<<<<< HEAD
-                        FilterAPI.buildSubscriptionData(requestHeader.getTopic(),
-		                        requestHeader.getSubscription());
-=======
                         FilterAPI.buildSubscriptionData(requestHeader.getConsumerGroup(),
                             requestHeader.getTopic(), requestHeader.getSubscription());
->>>>>>> 58d9c9c4
             }
             catch (Exception e) {
                 log.warn("parse the consumer's subscription[{}] failed, group: {}",
